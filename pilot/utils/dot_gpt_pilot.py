--- conflicted
+++ resolved
@@ -1,94 +1,91 @@
-import json
-import os
-import yaml
-from datetime import datetime
-from dotenv import load_dotenv
-
-load_dotenv()
-
-USE_GPTPILOT_FOLDER = os.getenv('USE_GPTPILOT_FOLDER') == 'true'
-
-
-# TODO: Parse files from the `.gpt-pilot` directory to resume a project - `user_stories` may have changed - include checksums for sections which may need to be reprocessed.
-# TODO: Save a summary at the end of each task/sprint.
-class DotGptPilot:
-    """
-    Manages the `.gpt-pilot` directory.
-    """
-    def __init__(self, log_chat_completions: bool = True):
-        if not USE_GPTPILOT_FOLDER:
-            return
-        self.log_chat_completions = log_chat_completions
-        self.dot_gpt_pilot_path = self.with_root_path('~', create=False)
-        self.chat_log_path = self.chat_log_folder(None)
-
-    def with_root_path(self, root_path: str, create=True):
-        if not USE_GPTPILOT_FOLDER:
-            return
-        dot_gpt_pilot_path = os.path.join(root_path, '.gpt-pilot')
-        self.dot_gpt_pilot_path = dot_gpt_pilot_path
-
-        # Create the `.gpt-pilot` directory if required.
-        if create and self.log_chat_completions:  # (... or ...):
-            self.chat_log_folder(None)
-
-        return dot_gpt_pilot_path
-
-    def chat_log_folder(self, task):
-<<<<<<< HEAD
-=======
-        if not USE_GPTPILOT_FOLDER:
-            return
->>>>>>> 1f0ed3e3
-        chat_log_path = os.path.join(self.dot_gpt_pilot_path, 'chat_log')
-        if task is not None:
-            chat_log_path = os.path.join(chat_log_path, 'task_' + task)
-
-        os.makedirs(chat_log_path, exist_ok=True)
-        self.chat_log_path = chat_log_path
-        return chat_log_path
-
-    def log_chat_completion(self, endpoint: str, model: str, req_type: str, messages: list[dict], response: str):
-        if not USE_GPTPILOT_FOLDER:
-            return
-        if self.log_chat_completions:
-            time = datetime.now().strftime('%Y-%m-%d_%H_%M_%S')
-            with open(os.path.join(self.chat_log_path, f'{time}-{req_type}.yaml'), 'w') as file:
-                data = {
-                    'endpoint': endpoint,
-                    'model': model,
-                    'messages': messages,
-                    'response': response,
-                }
-
-                yaml.safe_dump(data, file, width=120, indent=2, default_flow_style=False, sort_keys=False)
-
-    def log_chat_completion_json(self, endpoint: str, model: str, req_type: str, functions: dict, json_response: str):
-        if not USE_GPTPILOT_FOLDER:
-            return
-        if self.log_chat_completions:
-            time = datetime.now().strftime('%Y-%m-%d_%H_%M_%S')
-
-            with open(os.path.join(self.chat_log_path, f'{time}-{req_type}.json'), 'w') as file:
-                data = {
-                    'endpoint': endpoint,
-                    'model': model,
-                    'functions': functions,
-                    'response': json.loads(json_response),
-                }
-
-                json.dump(data, file, indent=2)
-
-    def write_project(self, project):
-        if not USE_GPTPILOT_FOLDER:
-            return
-        data = {
-            'name': project.args['name'],
-            'description': project.project_description,
-            'user_stories': project.user_stories,
-            'architecture': project.architecture,
-            'development_plan': project.development_plan,
-        }
-
-        with open(os.path.join(self.dot_gpt_pilot_path, 'project.yaml'), 'w') as file:
-            yaml.safe_dump(data, file, width=120, indent=2, default_flow_style=False, sort_keys=False)
+import json
+import os
+import yaml
+from datetime import datetime
+from dotenv import load_dotenv
+
+load_dotenv()
+
+USE_GPTPILOT_FOLDER = os.getenv('USE_GPTPILOT_FOLDER') == 'true'
+
+
+# TODO: Parse files from the `.gpt-pilot` directory to resume a project - `user_stories` may have changed - include checksums for sections which may need to be reprocessed.
+# TODO: Save a summary at the end of each task/sprint.
+class DotGptPilot:
+    """
+    Manages the `.gpt-pilot` directory.
+    """
+    def __init__(self, log_chat_completions: bool = True):
+        if not USE_GPTPILOT_FOLDER:
+            return
+        self.log_chat_completions = log_chat_completions
+        self.dot_gpt_pilot_path = self.with_root_path('~', create=False)
+        self.chat_log_path = self.chat_log_folder(None)
+
+    def with_root_path(self, root_path: str, create=True):
+        if not USE_GPTPILOT_FOLDER:
+            return
+        dot_gpt_pilot_path = os.path.join(root_path, '.gpt-pilot')
+        self.dot_gpt_pilot_path = dot_gpt_pilot_path
+
+        # Create the `.gpt-pilot` directory if required.
+        if create and self.log_chat_completions:  # (... or ...):
+            self.chat_log_folder(None)
+
+        return dot_gpt_pilot_path
+
+    def chat_log_folder(self, task):
+        if not USE_GPTPILOT_FOLDER:
+            return
+        chat_log_path = os.path.join(self.dot_gpt_pilot_path, 'chat_log')
+        if task is not None:
+            chat_log_path = os.path.join(chat_log_path, 'task_' + str(task))
+
+        os.makedirs(chat_log_path, exist_ok=True)
+        self.chat_log_path = chat_log_path
+        return chat_log_path
+
+    def log_chat_completion(self, endpoint: str, model: str, req_type: str, messages: list[dict], response: str):
+        if not USE_GPTPILOT_FOLDER:
+            return
+        if self.log_chat_completions:
+            time = datetime.now().strftime('%Y-%m-%d_%H_%M_%S')
+            with open(os.path.join(self.chat_log_path, f'{time}-{req_type}.yaml'), 'w') as file:
+                data = {
+                    'endpoint': endpoint,
+                    'model': model,
+                    'messages': messages,
+                    'response': response,
+                }
+
+                yaml.safe_dump(data, file, width=120, indent=2, default_flow_style=False, sort_keys=False)
+
+    def log_chat_completion_json(self, endpoint: str, model: str, req_type: str, functions: dict, json_response: str):
+        if not USE_GPTPILOT_FOLDER:
+            return
+        if self.log_chat_completions:
+            time = datetime.now().strftime('%Y-%m-%d_%H_%M_%S')
+
+            with open(os.path.join(self.chat_log_path, f'{time}-{req_type}.json'), 'w') as file:
+                data = {
+                    'endpoint': endpoint,
+                    'model': model,
+                    'functions': functions,
+                    'response': json.loads(json_response),
+                }
+
+                json.dump(data, file, indent=2)
+
+    def write_project(self, project):
+        if not USE_GPTPILOT_FOLDER:
+            return
+        data = {
+            'name': project.args['name'],
+            'description': project.project_description,
+            'user_stories': project.user_stories,
+            'architecture': project.architecture,
+            'development_plan': project.development_plan,
+        }
+
+        with open(os.path.join(self.dot_gpt_pilot_path, 'project.yaml'), 'w') as file:
+            yaml.safe_dump(data, file, width=120, indent=2, default_flow_style=False, sort_keys=False)