--- conflicted
+++ resolved
@@ -85,17 +85,6 @@
 
 
 def create_gpt_chat_completion(messages: List[dict], req_type, min_tokens=MIN_TOKENS_FOR_GPT_RESPONSE,
-<<<<<<< HEAD
-    function_calls=None):
-
-    tokens_in_messages = round(get_tokens_in_messages(messages) * 1.2)  # add 20% to account for not 100% accuracy
-    if function_calls is not None:
-        tokens_in_messages += round(
-            num_tokens_from_functions(function_calls['definitions']) * 1.2)  # add 20% to account for not 100% accuracy
-    if tokens_in_messages + min_tokens > MAX_GPT_MODEL_TOKENS:
-        raise TokenLimitError(tokens_in_messages + min_tokens, MAX_GPT_MODEL_TOKENS)
-
-=======
                                function_calls=None):
     """
     Called from:
@@ -113,7 +102,14 @@
         or if `function_calls` param provided
              {'function_calls': {'name': str, arguments: {...}}}
     """
->>>>>>> 2d0b741a
+
+    tokens_in_messages = round(get_tokens_in_messages(messages) * 1.2)  # add 20% to account for not 100% accuracy
+    if function_calls is not None:
+        tokens_in_messages += round(
+            num_tokens_from_functions(function_calls['definitions']) * 1.2)  # add 20% to account for not 100% accuracy
+    if tokens_in_messages + min_tokens > MAX_GPT_MODEL_TOKENS:
+        raise TokenLimitError(tokens_in_messages + min_tokens, MAX_GPT_MODEL_TOKENS)
+
     gpt_data = {
         'model': os.getenv('MODEL_NAME', 'gpt-4'),
         'n': 1,
@@ -148,11 +144,7 @@
 
         # Check if the error message is related to token limit
         if "context_length_exceeded" in error_message.lower():
-<<<<<<< HEAD
             raise TokenLimitError(tokens_in_messages + min_tokens, MAX_GPT_MODEL_TOKENS)
-=======
-            raise Exception('Too many tokens in the request. Please try to continue the project with some previous development step.')
->>>>>>> 2d0b741a
         else:
             print('The request to OpenAI API failed. Here is the error message:')
             print(e)
@@ -182,12 +174,7 @@
 
                 # If the specific error "context_length_exceeded" is present, simply return without retry
                 if "context_length_exceeded" in err_str:
-<<<<<<< HEAD
                     raise TokenLimitError(tokens_in_messages + min_tokens, MAX_GPT_MODEL_TOKENS)
-
-                print(red(f'There was a problem with request to openai API:'))
-=======
-                    raise Exception("context_length_exceeded")
                 if "rate_limit_exceeded" in err_str:
                     # Extracting the duration from the error string
                     match = re.search(r"Please try again in (\d+)ms.", err_str)
@@ -196,8 +183,7 @@
                         time.sleep(wait_duration)
                     continue
 
-                print(colored('There was a problem with request to openai API:', 'red'))
->>>>>>> 2d0b741a
+                print(red(f'There was a problem with request to openai API:'))
                 print(err_str)
 
                 user_message = questionary.text(
@@ -215,18 +201,15 @@
 
 @retry_on_exception
 def stream_gpt_completion(data, req_type):
-<<<<<<< HEAD
-    # TODO add type dynamically - this isn't working when connected to the external process
-    terminal_width = 50#os.get_terminal_size().columns
-=======
     """
     Called from create_gpt_chat_completion()
     :param data:
     :param req_type: 'project_description' etc. See common.STEPS
     :return: {'text': str} or {'function_calls': {'name': str, arguments: '{...}'}}
     """
-    terminal_width = os.get_terminal_size().columns
->>>>>>> 2d0b741a
+
+    # TODO add type dynamically - this isn't working when connected to the external process
+    terminal_width = 50#os.get_terminal_size().columns
     lines_printed = 2
     buffer = ""  # A buffer to accumulate incoming data
 
@@ -293,7 +276,7 @@
 
                 if len(json_line['choices']) == 0:
                     continue
-                
+
                 if 'error' in json_line:
                     logger.error(f'Error in LLM response: {json_line}')
                     raise ValueError(f'Error in LLM response: {json_line["error"]["message"]}')
