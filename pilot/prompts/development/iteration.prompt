You are working on a {{ app_type }} called "{{ name }}" and you need to write code for the entire application.

Here is a high level description of "{{ name }}":
```
{{ app_summary }}
```

Project architecture:
{{ architecture }}

Here are the technologies that you need to use for this project:
{% for tech in technologies %}
* {{ tech["name"] }} - {{ tech["description"] }}{% endfor %}

{% if development_tasks and current_task %}
Development process of this app was split into smaller tasks. Here is the list of all tasks:
```{% for task in development_tasks %}
{{ loop.index }}. {{ task['description'] }}
{% endfor %}
```
You are currently working on task "{{ current_task.description }}" and you have to focus only on that task.

{% endif %}
A part of the app is already finished.
{{ files_list }}


{% if user_input != '' %}
Now, your colleague who is testing the app "{{ name }}" sent you some additional info. Here it is:
```
{{ user_input }}
```
{% endif %}
{% if next_solution_to_try is not none %}
Focus on solving this issue in the following way:
```
{{ next_solution_to_try }}
```
<<<<<<< HEAD
{% endif %}
Can you debug this issue or implement changes to comply with the additional user input?
=======

Every time your proposals didn’t lead to the solution. This needs to be fixed and you need to try an alternative solution to this problem. Think step by step any see what are other ways how you this issue can be fixed, propose all changes that are needed to solve this issue and do not repeat previous mistakes.
{% endif -%#}

Can you debug this issue or implement changes to comply with the additional input?
>>>>>>> 2673d1b2

Tell me all the new code that needs to be written or modified to implement current task and have it fully working. You can count that the environment is set up previously and packages listed in files are installed so tell me only commands needed for installation of new dependencies, if there are any.

**IMPORTANT**
When there is an error in the code, the best way to debug the issue is to understand the values of different variables so usually, developers put logs around the code and print out the values variables important to fix this issue. If, and only if, your colleague's report is a bug report and not an improvement request, think about variables that you would like to know the value of in the code that would help you fix this issue and then add logs around the code that will help you resolve this issue. Whenever you add a log that is meant to debug an issue, on the each line on which you add a log, you **MUST** append a code comment `gpt_pilot_debugging_log` (for example, `// gpt_pilot_debugging_log` or `# gpt_pilot_debugging_log`) so that the developer can remove all these logs after this issue is fixed.

**IMPORTANT**
When you think about in which file should the new code go to, always try to make files as small as possible and put code in more smaller files rather than in one big file. Whenever a file becomes too large (more than 50 lines of code) split it into smaller files.

You do not need to make any automated tests work.

{{ human_intervention_explanation }}<|MERGE_RESOLUTION|>--- conflicted
+++ resolved
@@ -36,16 +36,8 @@
 ```
 {{ next_solution_to_try }}
 ```
-<<<<<<< HEAD
 {% endif %}
 Can you debug this issue or implement changes to comply with the additional user input?
-=======
-
-Every time your proposals didn’t lead to the solution. This needs to be fixed and you need to try an alternative solution to this problem. Think step by step any see what are other ways how you this issue can be fixed, propose all changes that are needed to solve this issue and do not repeat previous mistakes.
-{% endif -%#}
-
-Can you debug this issue or implement changes to comply with the additional input?
->>>>>>> 2673d1b2
 
 Tell me all the new code that needs to be written or modified to implement current task and have it fully working. You can count that the environment is set up previously and packages listed in files are installed so tell me only commands needed for installation of new dependencies, if there are any.
 
