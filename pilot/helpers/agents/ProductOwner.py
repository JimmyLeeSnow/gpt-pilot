import json
from utils.style import color_green_bold
from helpers.AgentConvo import AgentConvo
from helpers.Agent import Agent
from logger.logger import logger
from database.database import get_app, save_progress, save_app, get_progress_steps
from utils.utils import should_execute_step, generate_app_data, step_already_finished, clean_filename
from utils.files import setup_workspace
from prompts.prompts import ask_for_app_type, ask_for_main_app_definition, get_additional_info_from_openai, \
    generate_messages_from_description, ask_user
from const.llm import END_RESPONSE

PROJECT_DESCRIPTION_STEP = 'project_description'
USER_STORIES_STEP = 'user_stories'
USER_TASKS_STEP = 'user_tasks'


class ProductOwner(Agent):
    def __init__(self, project):
        super().__init__('product_owner', project)

    def get_project_description(self):
        self.project.app = get_app(self.project.args['app_id'], error_if_not_found=False)

        # If this app_id already did this step, just get all data from DB and don't ask user again
        if self.project.app is not None:
            step = get_progress_steps(self.project.args['app_id'], PROJECT_DESCRIPTION_STEP)
            if step and not should_execute_step(self.project.args['step'], PROJECT_DESCRIPTION_STEP):
                step_already_finished(self.project.args, step)
                self.project.set_root_path(setup_workspace(self.project.args))
                self.project.project_description = step['summary']
                self.project.project_description_messages = step['messages']
                return

        # PROJECT DESCRIPTION
        self.project.current_step = PROJECT_DESCRIPTION_STEP
        if 'app_type' not in self.project.args:
            self.project.args['app_type'] = ask_for_app_type()
        if 'name' not in self.project.args:
            self.project.args['name'] = clean_filename(ask_user(self.project, 'What is the project name?'))

        self.project.set_root_path(setup_workspace(self.project.args))

        self.project.app = save_app(self.project)

        main_prompt = ask_for_main_app_definition(self.project)

        print(json.dumps({'open_project': {
            #'uri': 'file:///' + self.project.root_path.replace('\\', '/'),
            'path': self.project.root_path,
            'name': self.project.args['name'],
        }}), type='info')

        high_level_messages = get_additional_info_from_openai(
            self.project,
            generate_messages_from_description(main_prompt, self.project.args['app_type'], self.project.args['name']))

        print(color_green_bold('Project Summary:\n'))
        convo_project_description = AgentConvo(self)
        high_level_summary = convo_project_description.send_message('utils/summary.prompt',
                                                                    {'conversation': '\n'.join(
                                                                        [f"{msg['role']}: {msg['content']}" for msg in
                                                                         high_level_messages])})

        save_progress(self.project.args['app_id'], self.project.current_step, {
            "prompt": main_prompt,
            "messages": high_level_messages,
            "summary": high_level_summary,
            "app_data": generate_app_data(self.project.args)
        })

        self.project.project_description = high_level_summary
        self.project.project_description_messages = high_level_messages
        return
        # PROJECT DESCRIPTION END

    def get_user_stories(self):
        self.project.current_step = USER_STORIES_STEP
        self.convo_user_stories = AgentConvo(self)

        # If this app_id already did this step, just get all data from DB and don't ask user again
        step = get_progress_steps(self.project.args['app_id'], USER_STORIES_STEP)
        if step and not should_execute_step(self.project.args['step'], USER_STORIES_STEP):
            step_already_finished(self.project.args, step)
            self.convo_user_stories.messages = step['messages']
            return step['user_stories']

        # USER STORIES
<<<<<<< HEAD
        msg = f"User Stories:\n"
        print(color_green_bold(msg))
=======
        msg = "User Stories:\n"
        print(green_bold(msg))
>>>>>>> 624009b0
        logger.info(msg)

        self.project.user_stories = self.convo_user_stories.continuous_conversation('user_stories/specs.prompt', {
            'name': self.project.args['name'],
            'prompt': self.project.project_description,
            'clarifications': self.project.project_description_messages,
            'app_type': self.project.args['app_type'],
            'END_RESPONSE': END_RESPONSE
        })

        logger.info(f"Final user stories: {self.project.user_stories}")

        save_progress(self.project.args['app_id'], self.project.current_step, {
            "messages": self.convo_user_stories.messages,
            "user_stories": self.project.user_stories,
            "app_data": generate_app_data(self.project.args)
        })

        return self.project.user_stories
        # USER STORIES END

    def get_user_tasks(self):
        self.project.current_step = USER_TASKS_STEP
        self.convo_user_stories.high_level_step = self.project.current_step

        # If this app_id already did this step, just get all data from DB and don't ask user again
        step = get_progress_steps(self.project.args['app_id'], USER_TASKS_STEP)
        if step and not should_execute_step(self.project.args['step'], USER_TASKS_STEP):
            step_already_finished(self.project.args, step)
            return step['user_tasks']

        # USER TASKS
<<<<<<< HEAD
        msg = f"User Tasks:\n"
        print(color_green_bold(msg))
=======
        msg = "User Tasks:\n"
        print(green_bold(msg))
>>>>>>> 624009b0
        logger.info(msg)

        self.project.user_tasks = self.convo_user_stories.continuous_conversation('user_stories/user_tasks.prompt',
                                                                                  {'END_RESPONSE': END_RESPONSE})

        logger.info(f"Final user tasks: {self.project.user_tasks}")

        save_progress(self.project.args['app_id'], self.project.current_step, {
            "messages": self.convo_user_stories.messages,
            "user_tasks": self.project.user_tasks,
            "app_data": generate_app_data(self.project.args)
        })

        return self.project.user_tasks
        # USER TASKS END<|MERGE_RESOLUTION|>--- conflicted
+++ resolved
@@ -86,13 +86,8 @@
             return step['user_stories']
 
         # USER STORIES
-<<<<<<< HEAD
-        msg = f"User Stories:\n"
+        msg = "User Stories:\n"
         print(color_green_bold(msg))
-=======
-        msg = "User Stories:\n"
-        print(green_bold(msg))
->>>>>>> 624009b0
         logger.info(msg)
 
         self.project.user_stories = self.convo_user_stories.continuous_conversation('user_stories/specs.prompt', {
@@ -125,13 +120,8 @@
             return step['user_tasks']
 
         # USER TASKS
-<<<<<<< HEAD
-        msg = f"User Tasks:\n"
+        msg = "User Tasks:\n"
         print(color_green_bold(msg))
-=======
-        msg = "User Tasks:\n"
-        print(green_bold(msg))
->>>>>>> 624009b0
         logger.info(msg)
 
         self.project.user_tasks = self.convo_user_stories.continuous_conversation('user_stories/user_tasks.prompt',
