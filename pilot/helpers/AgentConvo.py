--- conflicted
+++ resolved
@@ -42,13 +42,6 @@
         # craft message
         self.construct_and_add_message_from_prompt(prompt_path, prompt_data)
 
-<<<<<<< HEAD
-        # TODO: should this be "... 'functions' in function_calls:"?
-        if function_calls is not None and 'function_calls' in function_calls:
-            self.messages[-1]['content'] += '\nMAKE SURE THAT YOU RESPOND WITH A CORRECT JSON FORMAT!!!'
-
-=======
->>>>>>> 80914f07
         # check if we already have the LLM response saved
         if self.agent.__class__.__name__ == 'Developer':
             self.agent.project.llm_req_num += 1
