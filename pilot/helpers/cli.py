import subprocess
import os
import signal
import threading
import queue
import time
import platform
from typing import Dict, Union

from logger.logger import logger
from utils.style import color_yellow, color_green, color_red, color_yellow_bold, color_white_bold
from database.database import get_saved_command_run, save_command_run
from helpers.exceptions.TooDeepRecursionError import TooDeepRecursionError
from helpers.exceptions.TokenLimitError import TokenLimitError
from prompts.prompts import ask_user
from const.code_execution import MIN_COMMAND_RUN_TIME, MAX_COMMAND_RUN_TIME, MAX_COMMAND_OUTPUT_LENGTH

interrupted = False

running_processes: Dict[str, tuple[str, int]] = {}
"""Holds a list of (command, process ID)s, mapped to the `process_name` provided in the call to `execute_command()`."""


def enqueue_output(out, q):
    for line in iter(out.readline, ''):
        if interrupted:  # Check if the flag is set
            break
        q.put(line)
    out.close()


def run_command(command, root_path, q_stdout, q_stderr) -> subprocess.Popen:
    """
    Execute a command in a subprocess.

    Args:
        command (str): The command to run.
        root_path (str): The directory in which to run the command.
        q_stdout (Queue): A queue to capture stdout.
        q_stderr (Queue): A queue to capture stderr.

    Returns:
        subprocess.Popen: The subprocess object.
    """
    logger.info(f'Running `{command}` on {platform.system()}')
    if platform.system() == 'Windows':  # Check the operating system
        process = subprocess.Popen(
            command,
            shell=True,
            stdout=subprocess.PIPE,
            stderr=subprocess.PIPE,
            text=True,
            cwd=root_path
        )
    else:
        process = subprocess.Popen(
            command,
            shell=True,
            stdout=subprocess.PIPE,
            stderr=subprocess.PIPE,
            text=True,
            preexec_fn=os.setsid,  # Use os.setsid only for Unix-like systems
            cwd=root_path
        )

    t_stdout = threading.Thread(target=enqueue_output, args=(process.stdout, q_stdout))
    t_stderr = threading.Thread(target=enqueue_output, args=(process.stderr, q_stderr))
    t_stdout.daemon = True
    t_stderr.daemon = True
    t_stdout.start()
    t_stderr.start()
    return process


def terminate_named_process(process_name: str) -> None:
    if process_name in running_processes:
        terminate_process(running_processes[process_name][1], process_name)


def terminate_running_processes():
    for process_name in list(running_processes.keys()):
        terminate_process(running_processes[process_name][1], process_name)


def terminate_process(pid: int, name=None) -> None:
    if name is None:
        logger.info('Terminating process %s', pid)
    else:
        logger.info('Terminating process "%s" (pid: %s)', name, pid)

    if platform.system() == "Windows":
        try:
            subprocess.run(["taskkill", "/F", "/T", "/PID", str(pid)])
        except subprocess.CalledProcessError as e:
            logger.error(f'Error while terminating process: {e}')
    else:  # Unix-like systems
        try:
            os.killpg(pid, signal.SIGKILL)
        except OSError as e:
            logger.error(f'Error while terminating process: {e}')

    for process_name in list(running_processes.keys()):
        if running_processes[process_name][1] == pid:
            del running_processes[process_name]


def execute_command(project, command, timeout=None, success_message=None, process_name: str = None, force=False) \
        -> (str, str, int):
    """
    Execute a command and capture its output.

    Args:
        project: The project associated with the command.
        command (str): The command to run.
        timeout (int, optional): The maximum execution time in milliseconds. Default is None.
        success_message: A message to look for in the output of the command to determine if successful or not.
        process_name (str, optional): A name for the process.
                            If `timeout` is not provided, can be used to terminate the process.
        force (bool, optional): Whether to execute the command without confirmation. Default is False.

    Returns:
        cli_response (str): The command output
                            or: '', 'DONE' if user answered 'no' or 'skip'
        llm_response (str): 'DONE' if 'no', 'skip' or `success_message` matched.
                            Otherwise `None` - caller should send `cli_response` to LLM
        exit_code (int): The exit code of the process.
    """
    if timeout is not None:
        if timeout < 0:
            timeout = None
        else:
            if timeout < 1000:
                timeout *= 1000

            timeout = min(max(timeout, MIN_COMMAND_RUN_TIME), MAX_COMMAND_RUN_TIME)

    if not force:
<<<<<<< HEAD
        print(color_yellow_bold(f'\n--------- EXECUTE COMMAND ----------'))
        question = f'Can I execute the command: `{color_yellow_bold(command)}`'
=======
        print(yellow_bold('\n--------- EXECUTE COMMAND ----------'))
        question = f'Can I execute the command: `{yellow_bold(command)}`'
>>>>>>> 624009b0
        if timeout is not None:
            question += f' with {timeout}ms timeout?'
        else:
            question += '?'

        answer = ask_user(project, question, False, hint='If yes, just press ENTER')

        # TODO: I think AutoGPT allows other feedback here, like:
        #       "That's not going to work, let's do X instead"
        #       We don't explicitly make "no" or "skip" options to the user
        #       see https://github.com/Pythagora-io/gpt-pilot/issues/122
        #       https://github.com/Pythagora-io/gpt-pilot/issues/198
        #       https://github.com/Pythagora-io/gpt-pilot/issues/43#issuecomment-1756352056
        #       This may require exiting the list of steps early.
        # ...or .confirm(question, default='yes').ask()  https://questionary.readthedocs.io/en/stable/pages/types.html#confirmation
        print('answer: ' + answer)
        if answer.lower().startswith('no'):
            return '', 'DONE', None
        elif answer == 'skip':
            return '', 'DONE', None

    # TODO when a shell built-in commands (like cd or source) is executed, the output is not captured properly - this will need to be changed at some point
    # TODO: Windows support
    if "cd " in command or "source " in command:
        command = "bash -c '" + command + "'"

    project.command_runs_count += 1
    command_run = get_saved_command_run(project, command)
    if command_run is not None and project.skip_steps:
        # if we do, use it
        project.checkpoints['last_command_run'] = command_run
        print(color_yellow(f'Restoring command run response id {command_run.id}:\n```\n{command_run.cli_response}```'))
        return command_run.cli_response, None, None

    return_value = None
    was_success = None

    q_stderr = queue.Queue()
    q = queue.Queue()
    process = run_command(command, project.root_path, q, q_stderr)

    if process_name is not None:
        terminate_named_process(process_name)
        running_processes[process_name] = (command, process.pid)

    output = ''
    stderr_output = ''
    start_time = time.time()

    # Note: If we don't need to log the output in real-time, we can remove q, q_stderr, the threads and this while loop.
    # if timeout is not None:
    #     timeout /= 1000
    # output, stderr_output = process.communicate(timeout=timeout)

    try:
        while True:
            elapsed_time = time.time() - start_time
<<<<<<< HEAD
            if timeout is not None:
                # TODO: print to IPC using a different message type so VS Code can ignore it or update the previous value
                print(color_white_bold(f'\rt: {round(elapsed_time * 1000)}ms : '), end='', flush=True)
=======
            # if timeout is not None:
            #     # TODO: print to IPC using a different message type so VS Code can ignore it or update the previous value
            #     print(white_bold(f'\rt: {round(elapsed_time * 1000)}ms : '), end='', flush=True)
>>>>>>> 624009b0

            # Check if process has finished
            if process.poll() is not None:
                # Get remaining lines from the queue
                time.sleep(0.1)  # TODO this shouldn't be used
                while not q.empty():
                    output_line = q.get_nowait()
                    if output_line not in output:
                        print(color_green('CLI OUTPUT:') + output_line, end='')
                        logger.info('CLI OUTPUT: ' + output_line)
                        output += output_line
                break

            # If timeout is reached, kill the process
            if timeout is not None and elapsed_time * 1000 > timeout:
                if process_name is not None:
                    logger.info(f'Process "{process_name}" running after timeout as pid: {process.pid}')
                    break

                raise TimeoutError("Command exceeded the specified timeout.")
                # os.killpg(process.pid, signal.SIGKILL)
                # break

            try:
                line = q.get_nowait()
            except queue.Empty:
                line = None

            if line:
                output += line
                print(color_green('CLI OUTPUT:') + line, end='')
                logger.info('CLI OUTPUT: ' + line)
                if success_message is not None and success_message in line:
                    logger.info('Success message found: %s', success_message)
                    was_success = True
                    break

            # Read stderr
            try:
                stderr_line = q_stderr.get_nowait()
            except queue.Empty:
                stderr_line = None

            if stderr_line:
                stderr_output += stderr_line
                print(color_red('CLI ERROR:') + stderr_line, end='')  # Print with different color for distinction
                logger.error('CLI ERROR: ' + stderr_line)

    except (KeyboardInterrupt, TimeoutError) as e:
        if isinstance(e, KeyboardInterrupt):
            print('\nCTRL+C detected. Stopping command execution...')
            logger.info('CTRL+C detected. Stopping command execution...')
        else:
            print('\nTimeout detected. Stopping command execution...')
            logger.warn('Timeout detected. Stopping command execution...')

        was_success = False
        terminate_process(process.pid)

    elapsed_time = time.time() - start_time
    logger.info(f'`{command}` took {round(elapsed_time * 1000)}ms to execute.')

    # stderr_output = ''
    # while not q_stderr.empty():
    #     stderr_output += q_stderr.get_nowait()

    if return_value is None:
        return_value = ''
        if stderr_output != '':
            return_value = 'stderr:\n```\n' + stderr_output[0:MAX_COMMAND_OUTPUT_LENGTH] + '\n```\n'
        return_value += 'stdout:\n```\n' + output[-MAX_COMMAND_OUTPUT_LENGTH:] + '\n```'

    save_command_run(project, command, return_value)

    return return_value, 'DONE' if was_success else None, process.returncode


def build_directory_tree(path, prefix="", ignore=None, is_last=False, files=None, add_descriptions=False):
    """Build the directory tree structure in tree-like format.

    Args:
    - path: The starting directory path.
    - prefix: Prefix for the current item, used for recursion.
    - ignore: List of directory names to ignore.
    - is_last: Flag to indicate if the current item is the last in its parent directory.

    Returns:
    - A string representation of the directory tree.
    """
    if ignore is None:
        ignore = []

    if os.path.basename(path) in ignore:
        return ""

    output = ""
    indent = '|   ' if not is_last else '    '

    if os.path.isdir(path):
        # It's a directory, add its name to the output and then recurse into it
        output += prefix + "|-- " + os.path.basename(path) + ((' - ' + files[os.path.basename(path)].description + ' ' if files and os.path.basename(path) in files and add_descriptions else '')) + "/\n"

        # List items in the directory
        items = os.listdir(path)
        for index, item in enumerate(items):
            item_path = os.path.join(path, item)
            output += build_directory_tree(item_path, prefix + indent, ignore, index == len(items) - 1, files, add_descriptions)

    else:
        # It's a file, add its name to the output
        output += prefix + "|-- " + os.path.basename(path) + ((' - ' + files[os.path.basename(path)].description + ' ' if files and os.path.basename(path) in files and add_descriptions else '')) + "\n"

    return output


def execute_command_and_check_cli_response(command, timeout, convo):
    """
    Execute a command and check its CLI response.

    Args:
        command (str): The command to run.
        timeout (int): The maximum execution time in milliseconds.
        convo (AgentConvo): The conversation object.

    Returns:
        tuple: A tuple containing the CLI response and the agent's response.
            - cli_response (str): The command output.
            - llm_response (str): 'DONE' or 'NEEDS_DEBUGGING'
    """
    # TODO: Prompt mentions `command` could be `INSTALLED` or `NOT_INSTALLED`, where is this handled?
    cli_response, llm_response, exit_code = execute_command(convo.agent.project, command, timeout=timeout)
    if llm_response is None:
        llm_response = convo.send_message('dev_ops/ran_command.prompt',
            {
                'cli_response': cli_response,
                'command': command
            })
    return cli_response, llm_response


def run_command_until_success(convo, command,
                              timeout: Union[int, None],
                              process_name: Union[str, None] = None,
                              success_message=None,
                              additional_message=None,
                              force=False,
                              return_cli_response=False,
                              is_root_task=False):
    """
    Run a command until it succeeds or reaches a timeout.

    Args:
        convo (AgentConvo): The conversation object.
        command (str): The command to run.
        timeout (int): The maximum execution time in milliseconds.
        process_name: A name for the process.
                      If `timeout` is not provided, can be used to terminate the process.
        success_message: A message to look for in the output of the command to determine if successful or not.
        additional_message (str, optional): Additional message to include in the response.
        force (bool, optional): Whether to execute the command without confirmation. Default is False.
        return_cli_response (bool, optional): If True, may raise TooDeepRecursionError(cli_response)
        is_root_task (bool, optional): If True and TokenLimitError is raised, will call `convo.load_branch(reset_branch_id)`
    """
    cli_response, response, exit_code = execute_command(convo.agent.project,
                                                        command,
                                                        timeout=timeout,
                                                        success_message=success_message,
                                                        process_name=process_name,
                                                        force=force)

    if response is None:
        logger.info(f'`{command}` exit code: {exit_code}')
        if exit_code is None:
            response = 'DONE'
        else:
            # "I ran the command and the output was... respond with 'DONE' or 'NEEDS_DEBUGGING'"
            response = convo.send_message('dev_ops/ran_command.prompt',
                {
                    'cli_response': cli_response,
                    'command': command,
                    'additional_message': additional_message,
                    'exit_code': exit_code
                })
            logger.debug(f'LLM response: {response}')

    if response != 'DONE':
        # 'NEEDS_DEBUGGING'
<<<<<<< HEAD
        print(color_red(f'Got incorrect CLI response:'))
=======
        print(red('Got incorrect CLI response:'))
>>>>>>> 624009b0
        print(cli_response)
        print(color_red('-------------------'))

        reset_branch_id = convo.save_branch()
        while True:
            try:
                # This catch is necessary to return the correct value (cli_response) to continue development function so
                # the developer can debug the appropriate issue
                # this snippet represents the first entry point into debugging recursion because of return_cli_response
                return convo.agent.debugger.debug(convo, {'command': command, 'timeout': timeout})
            except TooDeepRecursionError as e:
                # this is only to put appropriate message in the response after TooDeepRecursionError is raised
                raise TooDeepRecursionError(cli_response) if return_cli_response else e
            except TokenLimitError as e:
                if is_root_task:
                    convo.load_branch(reset_branch_id)
                else:
                    raise e
    else:
        return { 'success': True, 'cli_response': cli_response }<|MERGE_RESOLUTION|>--- conflicted
+++ resolved
@@ -135,13 +135,8 @@
             timeout = min(max(timeout, MIN_COMMAND_RUN_TIME), MAX_COMMAND_RUN_TIME)
 
     if not force:
-<<<<<<< HEAD
-        print(color_yellow_bold(f'\n--------- EXECUTE COMMAND ----------'))
+        print(color_yellow_bold('\n--------- EXECUTE COMMAND ----------'))
         question = f'Can I execute the command: `{color_yellow_bold(command)}`'
-=======
-        print(yellow_bold('\n--------- EXECUTE COMMAND ----------'))
-        question = f'Can I execute the command: `{yellow_bold(command)}`'
->>>>>>> 624009b0
         if timeout is not None:
             question += f' with {timeout}ms timeout?'
         else:
@@ -199,15 +194,9 @@
     try:
         while True:
             elapsed_time = time.time() - start_time
-<<<<<<< HEAD
-            if timeout is not None:
-                # TODO: print to IPC using a different message type so VS Code can ignore it or update the previous value
-                print(color_white_bold(f'\rt: {round(elapsed_time * 1000)}ms : '), end='', flush=True)
-=======
             # if timeout is not None:
             #     # TODO: print to IPC using a different message type so VS Code can ignore it or update the previous value
-            #     print(white_bold(f'\rt: {round(elapsed_time * 1000)}ms : '), end='', flush=True)
->>>>>>> 624009b0
+            #     print(color_white_bold(f'\rt: {round(elapsed_time * 1000)}ms : '), end='', flush=True)
 
             # Check if process has finished
             if process.poll() is not None:
@@ -395,11 +384,7 @@
 
     if response != 'DONE':
         # 'NEEDS_DEBUGGING'
-<<<<<<< HEAD
-        print(color_red(f'Got incorrect CLI response:'))
-=======
-        print(red('Got incorrect CLI response:'))
->>>>>>> 624009b0
+        print(color_red('Got incorrect CLI response:'))
         print(cli_response)
         print(color_red('-------------------'))
 
